--- conflicted
+++ resolved
@@ -21,16 +21,11 @@
 from pyomo.core.expr.numvalue import NumericValue
 from pyomo.core.expr.visitor import StreamBasedExpressionVisitor
 from pyomo.core.base.constraint import Constraint
-<<<<<<< HEAD
-from pyomo.core.base.expression import Expression
-from pyomo.repn.plugins.nl_writer import AMPLRepnVisitor, AMPLRepn, text_nl_template
-=======
 from pyomo.core.base.objective import Objective
 from pyomo.core.base.expression import Expression
 from pyomo.repn.plugins.nl_writer import (
     AMPLRepnVisitor, AMPLRepn, text_nl_template, NLFragment
 )
->>>>>>> 6f12240b
 from pyomo.repn.util import FileDeterminism, FileDeterminism_to_SortComponents
 
 
@@ -260,160 +255,10 @@
             # Each line is a new node in the nonlinear expression
             count += repn.nonlinear[0].count("\n")
 
-<<<<<<< HEAD
-def count_nodes(expr):
-    visitor = NodeCounter()
-    return visitor.walk_expression(expr)
-
-
-def count_model_nodes(
-    model,
-    amplrepn=False,
-    **kwds,
-):
-    if kwds and not amplrepn:
-        raise RuntimeError("kwds not supported with amplrepn=False")
-    if amplrepn:
-        subexpression_cache = {}
-        subexpression_order = []
-        external_functions = {}
-        var_map = {}
-        used_named_expressions = set()
-        symbolic_solver_labels = False
-        export_defined_variables = True
-        sorter = FileDeterminism_to_SortComponents(FileDeterminism.ORDERED)
-        visitor = AMPLRepnVisitor(
-            text_nl_template,
-            subexpression_cache,
-            subexpression_order,
-            external_functions,
-            var_map,
-            used_named_expressions,
-            symbolic_solver_labels,
-            export_defined_variables,
-            sorter,
-        )
-
-    count = 0
-    for con in model.component_data_objects(Constraint, active=True):
-        if amplrepn:
-            expr_cache = subexpression_cache
-            count += count_amplrepn_nodes(
-                con.body,
-                visitor=visitor,
-                #expression_cache=expr_cache,
-                **kwds,
-            )
-        else:
-            count += count_nodes(con.body)
-
-    if amplrepn:
-        expr_ids = list(expr_cache)
-        while expr_ids:
-            e_id = expr_ids.pop()
-            # Why is there sometimes a third object in expr_cache?
-            e_obj, repn, _ = expr_cache[e_id]
-
-            # NOTE: The named expression subtree will replace at least one node
-            # in each nonlinear constraint where it appears. We don't attempt
-            # to account for this.
-
-            # Re-set subexpression cache so we know which expressions are the
-            # new ones.
-            visitor.subexpression_cache = {}
-            new_expr_cache = visitor.subexpression_cache
-            count += count_amplrepn_nodes(
-                e_obj.expr,
-                visitor=visitor,
-                #expression_cache=new_expr_cache,
-                **kwds,
-            )
-            for new_e_id in new_expr_cache:
-                if new_e_id not in expr_cache:
-                    # Update "global" dict with newly discovered
-                    # subexpressions
-                    expr_cache[new_e_id] = new_expr_cache[new_e_id]
-                    # Push to the top of our stack
-                    expr_ids.append(new_e_id)
-
-    return count
-
-
-def count_amplrepn_nodes(
-    expr,
-    export_defined_variables=True,
-    expression_cache=None,
-    linear_only=False,
-    visitor=None
-):
-    """
-    Use export_defined_variables=False to descend into named expressions while
-    computing nodes.
-
-    Side effect: If expression_cache (dict) is provided, it will be updated
-    with the named expressions found in the provided expr.
-
-    """
-    if visitor is None:
-        local_subexpression_cache = {}
-        subexpression_order = []
-        external_functions = {}
-        var_map = {}
-        used_named_expressions = set()
-        symbolic_solver_labels = False
-        sorter = FileDeterminism_to_SortComponents(FileDeterminism.ORDERED)
-        visitor = AMPLRepnVisitor(
-            text_nl_template,
-            local_subexpression_cache,
-            subexpression_order,
-            external_functions,
-            var_map,
-            used_named_expressions,
-            symbolic_solver_labels,
-            export_defined_variables,
-            sorter,
-        )
-    AMPLRepn.ActiveVisitor = visitor
-    try:
-        repn = visitor.walk_expression((expr, None, 0, 1.0))
-    finally:
-        AMPLRepn.ActiveVisitor = None
-
-    count = 0
-
-    if repn.const != 0.0:
-        # Add the nodes for the +(const) operation
-        count += 2
-
-    # We model each linear term as +(*(coef, var)), which is four nodes
-    count += max(
-        0,
-        # Subtract one as, for n terms, we only need n-1 (+) operations
-        4 * len([vid for vid, coef in repn.linear.items() if coef != 0.0]) - 1,
-    )
-
-    if not linear_only:
-        # If we only want to count linear nodes, we ignore the nonlinear
-        # subexpression. We also ignore named subexpressions, as these are only
-        # ever referenced in the nonlinear portion of the constraint expression.
-
-        if repn.nonlinear is not None:
-            # Add one node for the (+) that connects the linear and nonlinear
-            # subexpressions
-            count += 1
-            # Each line is a new node in the nonlinear expression
-            count += repn.nonlinear[0].count("\n")
-
-=======
->>>>>>> 6f12240b
         if (
             expression_cache is not None
             and export_defined_variables
             and repn.named_exprs # Is not an empty set
         ):
             expression_cache.update(local_subexpression_cache)
-<<<<<<< HEAD
-
-=======
->>>>>>> 6f12240b
     return count