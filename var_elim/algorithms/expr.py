#  ___________________________________________________________________________
#
#  Variable Elimination: Research code for variable elimination in NLPs
#
#  Copyright (c) 2023. Triad National Security, LLC. All rights reserved.
#
#  This program was produced under U.S. Government contract 89233218CNA000001
#  for Los Alamos National Laboratory (LANL), which is operated by Triad
#  National Security, LLC for the U.S. Department of Energy/National Nuclear
#  Security Administration. All rights in the program are reserved by Triad
#  National Security, LLC, and the U.S. Department of Energy/National Nuclear
#  Security Administration. The Government is granted for itself and others
#  acting on its behalf a nonexclusive, paid-up, irrevocable worldwide license
#  in this material to reproduce, prepare derivative works, distribute copies
#  to the public, perform publicly and display publicly, and to permit others
#  to do so.
#
#  This software is distributed under the 3-clause BSD license.
#  ___________________________________________________________________________

from pyomo.core.expr.numvalue import NumericValue
from pyomo.core.expr.visitor import StreamBasedExpressionVisitor
from pyomo.core.base.constraint import Constraint
<<<<<<< HEAD
from pyomo.core.base.expression import Expression
from pyomo.repn.plugins.nl_writer import AMPLRepnVisitor, AMPLRepn, text_nl_template
=======
from pyomo.core.base.objective import Objective
from pyomo.core.base.expression import Expression
from pyomo.repn.plugins.nl_writer import (
    AMPLRepnVisitor, AMPLRepn, text_nl_template, NLFragment
)
>>>>>>> 02489873
from pyomo.repn.util import FileDeterminism, FileDeterminism_to_SortComponents


class NodeCounter(StreamBasedExpressionVisitor):

    def __init__(self, descend_into_named_expressions=True):
        super().__init__()
        self._descend_into_named_expressions = descend_into_named_expressions
        # Note that these are only used if we are not descending
        # These are intended to store the named expression objects so we can
        # count their nodes later.
        self.named_expressions = []
        self.named_expr_map = {}

    def initializeWalker(self, expr):
        self.count = 0
        return True, expr

    def beforeChild(self, parent, child, idx):
        if (
            not self._descend_into_named_expressions
            and isinstance(child, NumericValue)
            and child.is_named_expression_type()
        ):
            # Because we will not enter the child node, we need to update
            # the count here.
            self.count += 1
            if id(child) not in self.named_expr_map:
                self.named_expr_map[id(child)] = child
                self.named_expressions.append(child)
            return False, None
        else:
            return True, None

    def enterNode(self, node):
        self.count += 1
        return None

    def finalizeResult(self, result):
        return self.count


def count_nodes(expr, **kwds):
    visitor = NodeCounter(**kwds)
    return visitor.walk_expression(expr)


def count_model_nodes(
    model,
    amplrepn=False,
    **kwds,
):
    # TODO: Separate functions for amplrepn vs. Pyomo (that can be called by this
    # function for convenience).
    #
    # When counting nodes for the entire model, I think we always want to consider
    # named expressions independently.
    #descend_into_named_expressions = kwds.pop("descend_into_named_expressions", True)
    if kwds and not amplrepn:
        raise RuntimeError("kwds not supported with amplrepn=False")
    visitor = NodeCounter(descend_into_named_expressions=False)

    count = 0
    component_exprs = (
        [con.body for con in model.component_data_objects(Constraint, active=True)]
        + [obj.expr for obj in model.component_data_objects(Objective, active=True)]
    )
    for expr in component_exprs:
        count += visitor.walk_expression(expr)

    # This is the stack of expressions we still need to process.
    expr_stack = list(visitor.named_expressions)
    # This is the set of all expressions that have ever been added to the
    # stack.
    encountered_expr_ids = set(visitor.named_expr_map)
    while expr_stack:
        named_expr = expr_stack.pop()

        # Walk expression to count nodes in this named expression.
        # Additionally, this adds any new named expressions
        #
        # Clear named expressions so we know which ones were discovered
        # this iteration. This avoids quadratic scaling as we build up
        # lots of named expressions.
        visitor.named_expr_map.clear()
        visitor.named_expressions = []
        count += visitor.walk_expression(named_expr.expr)

        # Add new expressions to the "global set"
        for e_id, new_expr in visitor.named_expr_map.items():
            if e_id not in encountered_expr_ids:
                # encountered_expr_ids stays in-sync with the visitor's set
                # of expressions, but we need to maintain these two sets
                # so we know which expressions to add to the stack.
                # We could just re-construct (or clear) the visitor, but then
                # we need to maintain a separate count. Can consider this for
                # performance later.
                encountered_expr_ids.add(e_id)
                # need to link the id to the actual expression
                expr_stack.append(new_expr)

<<<<<<< HEAD
def count_nodes(expr):
    visitor = NodeCounter()
    return visitor.walk_expression(expr)


def count_model_nodes(
    model,
    amplrepn=False,
    **kwds,
):
    if kwds and not amplrepn:
        raise RuntimeError("kwds not supported with amplrepn=False")
    if amplrepn:
        subexpression_cache = {}
        subexpression_order = []
        external_functions = {}
        var_map = {}
        used_named_expressions = set()
        symbolic_solver_labels = False
        export_defined_variables = True
        sorter = FileDeterminism_to_SortComponents(FileDeterminism.ORDERED)
        visitor = AMPLRepnVisitor(
            text_nl_template,
            subexpression_cache,
            subexpression_order,
            external_functions,
            var_map,
            used_named_expressions,
            symbolic_solver_labels,
            export_defined_variables,
            sorter,
        )

    count = 0
    for con in model.component_data_objects(Constraint, active=True):
        if amplrepn:
            expr_cache = subexpression_cache
            count += count_amplrepn_nodes(
                con.body,
                visitor=visitor,
                #expression_cache=expr_cache,
                **kwds,
            )
        else:
            count += count_nodes(con.body)

    if amplrepn:
        expr_ids = list(expr_cache)
        while expr_ids:
            e_id = expr_ids.pop()
            # Why is there sometimes a third object in expr_cache?
            e_obj, repn, _ = expr_cache[e_id]

            # NOTE: The named expression subtree will replace at least one node
            # in each nonlinear constraint where it appears. We don't attempt
            # to account for this.

            # Re-set subexpression cache so we know which expressions are the
            # new ones.
            visitor.subexpression_cache = {}
            new_expr_cache = visitor.subexpression_cache
            count += count_amplrepn_nodes(
                e_obj.expr,
                visitor=visitor,
                #expression_cache=new_expr_cache,
                **kwds,
            )
            for new_e_id in new_expr_cache:
                if new_e_id not in expr_cache:
                    # Update "global" dict with newly discovered
                    # subexpressions
                    expr_cache[new_e_id] = new_expr_cache[new_e_id]
                    # Push to the top of our stack
                    expr_ids.append(new_e_id)

    return count


def count_amplrepn_nodes(
    expr,
    export_defined_variables=True,
    expression_cache=None,
    linear_only=False,
    visitor=None
):
    """
    Use export_defined_variables=False to descend into named expressions while
    computing nodes.

    Side effect: If expression_cache (dict) is provided, it will be updated
    with the named expressions found in the provided expr.

    """
    if visitor is None:
        local_subexpression_cache = {}
        subexpression_order = []
        external_functions = {}
        var_map = {}
        used_named_expressions = set()
        symbolic_solver_labels = False
        sorter = FileDeterminism_to_SortComponents(FileDeterminism.ORDERED)
        visitor = AMPLRepnVisitor(
            text_nl_template,
            local_subexpression_cache,
            subexpression_order,
            external_functions,
            var_map,
            used_named_expressions,
            symbolic_solver_labels,
            export_defined_variables,
            sorter,
        )
    AMPLRepn.ActiveVisitor = visitor
    try:
        repn = visitor.walk_expression((expr, None, 0, 1.0))
    finally:
        AMPLRepn.ActiveVisitor = None

    count = 0

    if repn.const != 0.0:
        # Add the nodes for the +(const) operation
        count += 2

    # We model each linear term as +(*(coef, var)), which is four nodes
    count += max(
        0,
        # Subtract one as, for n terms, we only need n-1 (+) operations
        4 * len([vid for vid, coef in repn.linear.items() if coef != 0.0]) - 1,
    )

    if not linear_only:
        # If we only want to count linear nodes, we ignore the nonlinear
        # subexpression. We also ignore named subexpressions, as these are only
        # ever referenced in the nonlinear portion of the constraint expression.

        if repn.nonlinear is not None:
            # Add one node for the (+) that connects the linear and nonlinear
            # subexpressions
            count += 1
            # Each line is a new node in the nonlinear expression
            count += repn.nonlinear[0].count("\n")

        if (
            expression_cache is not None
            and export_defined_variables
            and repn.named_exprs # Is not an empty set
        ):
            expression_cache.update(local_subexpression_cache)

=======
>>>>>>> 02489873
    return count<|MERGE_RESOLUTION|>--- conflicted
+++ resolved
@@ -21,16 +21,11 @@
 from pyomo.core.expr.numvalue import NumericValue
 from pyomo.core.expr.visitor import StreamBasedExpressionVisitor
 from pyomo.core.base.constraint import Constraint
-<<<<<<< HEAD
-from pyomo.core.base.expression import Expression
-from pyomo.repn.plugins.nl_writer import AMPLRepnVisitor, AMPLRepn, text_nl_template
-=======
 from pyomo.core.base.objective import Objective
 from pyomo.core.base.expression import Expression
 from pyomo.repn.plugins.nl_writer import (
     AMPLRepnVisitor, AMPLRepn, text_nl_template, NLFragment
 )
->>>>>>> 02489873
 from pyomo.repn.util import FileDeterminism, FileDeterminism_to_SortComponents
 
 
@@ -85,64 +80,6 @@
 ):
     # TODO: Separate functions for amplrepn vs. Pyomo (that can be called by this
     # function for convenience).
-    #
-    # When counting nodes for the entire model, I think we always want to consider
-    # named expressions independently.
-    #descend_into_named_expressions = kwds.pop("descend_into_named_expressions", True)
-    if kwds and not amplrepn:
-        raise RuntimeError("kwds not supported with amplrepn=False")
-    visitor = NodeCounter(descend_into_named_expressions=False)
-
-    count = 0
-    component_exprs = (
-        [con.body for con in model.component_data_objects(Constraint, active=True)]
-        + [obj.expr for obj in model.component_data_objects(Objective, active=True)]
-    )
-    for expr in component_exprs:
-        count += visitor.walk_expression(expr)
-
-    # This is the stack of expressions we still need to process.
-    expr_stack = list(visitor.named_expressions)
-    # This is the set of all expressions that have ever been added to the
-    # stack.
-    encountered_expr_ids = set(visitor.named_expr_map)
-    while expr_stack:
-        named_expr = expr_stack.pop()
-
-        # Walk expression to count nodes in this named expression.
-        # Additionally, this adds any new named expressions
-        #
-        # Clear named expressions so we know which ones were discovered
-        # this iteration. This avoids quadratic scaling as we build up
-        # lots of named expressions.
-        visitor.named_expr_map.clear()
-        visitor.named_expressions = []
-        count += visitor.walk_expression(named_expr.expr)
-
-        # Add new expressions to the "global set"
-        for e_id, new_expr in visitor.named_expr_map.items():
-            if e_id not in encountered_expr_ids:
-                # encountered_expr_ids stays in-sync with the visitor's set
-                # of expressions, but we need to maintain these two sets
-                # so we know which expressions to add to the stack.
-                # We could just re-construct (or clear) the visitor, but then
-                # we need to maintain a separate count. Can consider this for
-                # performance later.
-                encountered_expr_ids.add(e_id)
-                # need to link the id to the actual expression
-                expr_stack.append(new_expr)
-
-<<<<<<< HEAD
-def count_nodes(expr):
-    visitor = NodeCounter()
-    return visitor.walk_expression(expr)
-
-
-def count_model_nodes(
-    model,
-    amplrepn=False,
-    **kwds,
-):
     if kwds and not amplrepn:
         raise RuntimeError("kwds not supported with amplrepn=False")
     if amplrepn:
@@ -165,19 +102,25 @@
             export_defined_variables,
             sorter,
         )
+    else:
+        visitor = NodeCounter(descend_into_named_expressions=False)
 
     count = 0
-    for con in model.component_data_objects(Constraint, active=True):
+    component_exprs = (
+        [con.body for con in model.component_data_objects(Constraint, active=True)]
+        + [obj.expr for obj in model.component_data_objects(Objective, active=True)]
+    )
+    for expr in component_exprs:
         if amplrepn:
             expr_cache = subexpression_cache
             count += count_amplrepn_nodes(
-                con.body,
+                expr,
                 visitor=visitor,
                 #expression_cache=expr_cache,
                 **kwds,
             )
         else:
-            count += count_nodes(con.body)
+            count += visitor.walk_expression(expr)
 
     if amplrepn:
         expr_ids = list(expr_cache)
@@ -207,6 +150,38 @@
                     expr_cache[new_e_id] = new_expr_cache[new_e_id]
                     # Push to the top of our stack
                     expr_ids.append(new_e_id)
+    
+    else:
+        # This is the stack of expressions we still need to process.
+        expr_stack = list(visitor.named_expressions)
+        # This is the set of all expressions that have ever been added to the
+        # stack.
+        encountered_expr_ids = set(visitor.named_expr_map)
+        while expr_stack:
+            named_expr = expr_stack.pop()
+
+            # Walk expression to count nodes in this named expression.
+            # Additionally, this adds any new named expressions
+            #
+            # Clear named expressions so we know which ones were discovered
+            # this iteration. This avoids quadratic scaling as we build up
+            # lots of named expressions.
+            visitor.named_expr_map.clear()
+            visitor.named_expressions = []
+            count += visitor.walk_expression(named_expr.expr)
+
+            # Add new expressions to the "global set"
+            for e_id, new_expr in visitor.named_expr_map.items():
+                if e_id not in encountered_expr_ids:
+                    # encountered_expr_ids stays in-sync with the visitor's set
+                    # of expressions, but we need to maintain these two sets
+                    # so we know which expressions to add to the stack.
+                    # We could just re-construct (or clear) the visitor, but then
+                    # we need to maintain a separate count. Can consider this for
+                    # performance later.
+                    encountered_expr_ids.add(e_id)
+                    # need to link the id to the actual expression
+                    expr_stack.append(new_expr)
 
     return count
 
@@ -282,7 +257,4 @@
             and repn.named_exprs # Is not an empty set
         ):
             expression_cache.update(local_subexpression_cache)
-
-=======
->>>>>>> 02489873
     return count