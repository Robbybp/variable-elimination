--- conflicted
+++ resolved
@@ -24,10 +24,7 @@
     NodeCounter,
     count_nodes,
     count_model_nodes,
-<<<<<<< HEAD
     count_amplrepn_nodes,
-=======
->>>>>>> 02489873
 )
 from var_elim.models.distillation.distill import create_instance as create_distill_instance
 from var_elim.models.opf.opf_model import make_model as make_opf_model
