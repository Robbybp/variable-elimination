--- conflicted
+++ resolved
@@ -23,10 +23,7 @@
 from pyomo.repn import generate_standard_repn
 from pyomo.core.base.set import Integers, Binary
 from pyomo.common.collections import ComponentSet
-<<<<<<< HEAD
-=======
 
->>>>>>> 4c5d597e
 
 def identify_vars_for_elim_ampl(m):
     """Identify defined variables and defining constraints via the heuristic
@@ -57,16 +54,9 @@
         # gets linear vars in the constraint expression
         repn = generate_standard_repn(c.body, compute_values=False, quadratic=False)
         linear_vars = ComponentSet(repn.linear_vars)
-<<<<<<< HEAD
-        
-        #If the first variable in the constraint expression hasn't appeared in 
-        #the rhs of a defining constraint and is linear, add it to var_list
-=======
+
         nonlinear_vars = ComponentSet(repn.nonlinear_vars)
 
-        # If the first variable in the constraint expression hasn't appeared in
-        # the rhs of a defining constraint and is linear, add it to var_list
->>>>>>> 4c5d597e
         if expr_vars[0].domain is Integers or expr_vars[0].domain is Binary:
             pass
         elif expr_vars[0].lb is not None or expr_vars[0].ub is not None:
@@ -79,17 +69,9 @@
                 con_list.append(c)
                 for var in expr_vars:
                     defining_var_ids.add(id(var))
-<<<<<<< HEAD
-                    
-                    #This will add all vars from the expression to the defining vars list
-                    #This works because we anyways don't want to eliminate the same var twice 
-                    #using 2 different constraints
-        
-=======
 
                     # This will add all vars from the expression to the defining vars list
                     # This works because we anyways don't want to eliminate the same var twice
                     # using 2 different constraints
 
->>>>>>> 4c5d597e
     return var_list, con_list