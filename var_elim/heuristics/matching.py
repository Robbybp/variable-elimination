--- conflicted
+++ resolved
@@ -65,43 +65,8 @@
 }
 
 
-def break_algebraic_loop(
-    #variables,
-    #constraints,
-    igraph,
-    matching,
-    method=TearMethod.greedy,
-):
-    # TODO: Optional IncidenceGraphInterface argument
+def break_algebraic_loop(igraph, matching, method=TearMethod.greedy):
     # TODO: break_algebraic_loops function that allows decomposable systems
-<<<<<<< HEAD
-    #subsystem = create_subsystem_block(constraints, variables)
-    #to_fix = list(subsystem.input_vars[:])
-    #with TemporarySubsystemManager(to_fix=to_fix):
-    #    igraph = IncidenceGraphInterface(subsystem)
-
-    # TODO: This block triangularize validation should not be necessary given
-    # the context in the overall algorithm.
-    #var_blocks, con_blocks = igraph.block_triangularize()
-    #if len(var_blocks) != 1:
-    #    # The incidence matrix does not satisfy the strong Hall property.
-    #    raise RuntimeError(
-    #        f"break_algebraic_loop only accepts systems that do not decompose."
-    #        f"Got {len(var_blocks)} strongly connected components."
-    #    )
-=======
-    subsystem = create_subsystem_block(constraints, variables)
-    to_fix = list(subsystem.input_vars[:])
-    with TemporarySubsystemManager(to_fix=to_fix):
-        igraph = IncidenceGraphInterface(subsystem, method=IncidenceMethod.ampl_repn)
-    var_blocks, con_blocks = igraph.block_triangularize()
-    if len(var_blocks) != 1:
-        # The incidence matrix does not satisfy the strong Hall property.
-        raise RuntimeError(
-            f"break_algebraic_loop only accepts systems that do not decompose."
-            f"Got {len(var_blocks)} strongly connected components."
-        )
->>>>>>> cf0530b3
     return _dispatcher[method](igraph, matching)
 
 
@@ -124,8 +89,6 @@
 
     """
     timer = TIMER
-    # TODO: Optional IncidenceGraphInterface argument
-<<<<<<< HEAD
     timer.start("linear_igraph")
     if linear_igraph is None:
         linear_igraph = IncidenceGraphInterface(
@@ -137,28 +100,16 @@
         )
     timer.stop("linear_igraph")
     timer.start("maximum_matching")
-=======
-    # NOTE: ampl_repn is not strictly necessarily as, with linear_only,
-    # it should give us the same nonzeros as standard_repn (the default).
-    # We use ampl_repn primarily for performance.
-    linear_igraph = IncidenceGraphInterface(
-        m,
-        active=True,
-        include_fixed=False,
-        include_inequality=False,
-        linear_only=True,
-        method=IncidenceMethod.ampl_repn,
-    )
->>>>>>> cf0530b3
     matching = linear_igraph.maximum_matching()
     timer.stop("maximum_matching")
 
     con_list = list(matching.keys())
     var_list = list(matching.values())
 
-<<<<<<< HEAD
     timer.start("igraph")
     if igraph is None:
+        # NOTE: Use ampl_repn here as we don't want spurious nonzeros to contribute
+        # to algebraic loops.
         igraph = IncidenceGraphInterface(
             m,
             active=True,
@@ -172,21 +123,7 @@
     # need to be restricted to any subset of variables/constraints.
     matched_subgraph = igraph.subgraph(var_list, con_list)
     var_blocks, con_blocks = matched_subgraph.block_triangularize()
-    #var_blocks, con_blocks = igraph.block_triangularize(var_list, con_list)
     timer.stop("block_triang")
-=======
-    # NOTE: Use ampl_repn here as we don't want spurious nonzeros to contribute
-    # to algebraic loops.
-    igraph = IncidenceGraphInterface(
-        m,
-        active=True,
-        include_fixed=False,
-        include_inequality=False,
-        linear_only=False,
-        method=IncidenceMethod.ampl_repn,
-    )
-    var_blocks, con_blocks = igraph.block_triangularize(var_list, con_list)
->>>>>>> cf0530b3
 
     var_order = []
     con_order = []
@@ -217,18 +154,10 @@
             # -- this should follow from uniqueness of strongly connected
             # components).
             timer.start("break_loop")
-            # TODO: Would starting from a smaller graph (defined on the matching)
-            # have a noticeable performance benefit?
             timer.start("subgraph")
             subgraph = matched_subgraph.subgraph(vb, cb)
             timer.stop("subgraph")
-            reduced_vb, reduced_cb = break_algebraic_loop(
-                #vb,
-                #cb,
-                # Can I do this with just the subgraph?
-                subgraph,
-                matching,
-            )
+            reduced_vb, reduced_cb = break_algebraic_loop(subgraph, matching)
             timer.stop("break_loop")
             var_order.extend(reduced_vb)
             con_order.extend(reduced_cb)
